--- conflicted
+++ resolved
@@ -74,11 +74,6 @@
             tempdir, f"{log_prefix}_{utils.logger._get_log_filename()}"
         )
 
-<<<<<<< HEAD
-        my_client = utils.client.create(**CONFIG["my_other_instance"])
-        utils.logger.enable_toolbox_logging(
-            log_to_terminal=False, log_directory=tempdir, log_prefix=log_prefix
-=======
     # clears old dir
     if os.path.exists(log_file_path):
         os.remove(log_file_path)
@@ -91,14 +86,8 @@
     with pytest.raises(TimeoutError):
         utils.client.get_with_connection_retry(
             my_client, "/api/service/health", timeout_seconds=10, sleep_seconds=1
->>>>>>> 0d4ef53d
         )
 
-        with pytest.raises(TimeoutError):
-            utils.client.get_with_connection_retry(
-                my_client, "/api/service/health", timeout_seconds=10, sleep_seconds=1
-            )
-
-        with open(log_file_path, "r") as f:
-            # confirm that the intended warning was written to the log
-            assert "Caught exception in connect" in f.read()+    with open(log_file_path, "r") as f:
+        # confirm that the intended warning was written to the log
+        assert "Caught exception in connect" in f.read()